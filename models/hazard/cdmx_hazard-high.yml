curve:
  kind: user
  x:
  - 0.08154943934760449
  - 0.09612793068297656
  - 0.11331294597349643
  - 0.13356880733944954
  - 0.15744750254841997
  - 0.18559429153924567
  - 0.21877268093781857
  - 0.257881753312946
  - 0.30398267074413865
  - 0.3583261977573904
  - 0.4223832823649337
  - 0.49789194699286443
  - 0.5869001019367992
  - 0.6918185524974516
  - 0.8154943934760448
  - 1.0
  - 1.5
  - 2.0
  y:
  - 0.113575
  - 0.0880331
  - 0.0670603
  - 0.0500992
  - 0.0366378
  - 0.0261847
  - 0.0182632
  - 0.0124165
  - 0.00822034
  - 0.00529544
  - 0.00331714
  - 0.00201961
  - 0.00119472
  - 0.000686557
  - 0.000383251
  - 0.0001
  - 1.0e-05
  - 1.0e-06
kind: acc
name: cdmx_hazard-high
period: null
records:
- dt: 0.005
  kind: acc
<<<<<<< HEAD
  name: 10_BA241093EW.csv
  path: /Users/carlo/vulkan/records/10_BA241093EW.csv
  scale: 1.0
- dt: 0.01
  kind: acc
  name: 58_TL241093EW.csv
  path: /Users/carlo/vulkan/records/58_TL241093EW.csv
=======
  name: 87_BL250489EW.csv
  path: /Users/carlo/vulkan/records/87_BL250489EW.csv
  scale: 1.0
- dt: 0.01
  kind: acc
  name: 99_SCT230398.csv
  path: /Users/carlo/vulkan/records/99_SCT230398.csv
>>>>>>> 212d3490
  scale: 1.0
- dt: 0.005
  kind: acc
<<<<<<< HEAD
  name: 30_MA90ab2.csv
  path: /Users/carlo/vulkan/records/30_MA90ab2.csv
=======
  name: 94_AL250489EW.csv
  path: /Users/carlo/vulkan/records/94_AL250489EW.csv
>>>>>>> 212d3490
  scale: 1.0
- dt: 0.005
  kind: acc
<<<<<<< HEAD
  name: 46_GA140995NS.csv
  path: /Users/carlo/vulkan/records/46_GA140995NS.csv
=======
  name: 28_AL140995EW.csv
  path: /Users/carlo/vulkan/records/28_AL140995EW.csv
>>>>>>> 212d3490
  scale: 1.0
- dt: 0.005
  kind: acc
<<<<<<< HEAD
  name: 2_UC241093EW.csv
  path: /Users/carlo/vulkan/records/2_UC241093EW.csv
=======
  name: 10_BA241093EW.csv
  path: /Users/carlo/vulkan/records/10_BA241093EW.csv
  scale: 1.0
- dt: 0.01
  kind: acc
  name: 74_ROMCS140995NS.csv
  path: /Users/carlo/vulkan/records/74_ROMCS140995NS.csv
  scale: 1.0
- dt: 0.01
  kind: acc
  name: 81_ROMAS101294NS.csv
  path: /Users/carlo/vulkan/records/81_ROMAS101294NS.csv
  scale: 1.0
- dt: 0.005
  kind: acc
  name: 13_CA101294NS.csv
  path: /Users/carlo/vulkan/records/13_CA101294NS.csv
  scale: 1.0
- dt: 0.01
  kind: acc
  name: 54_ROMBS241093NS.csv
  path: /Users/carlo/vulkan/records/54_ROMBS241093NS.csv
  scale: 1.0
- dt: 0.01
  kind: acc
  name: 98_SCT190985NS.csv
  path: /Users/carlo/vulkan/records/98_SCT190985NS.csv
  scale: 1.0
- dt: 0.01
  kind: acc
  name: 1_ROMCS241093EW.csv
  path: /Users/carlo/vulkan/records/1_ROMCS241093EW.csv
  scale: 1.0
- dt: 0.005
  kind: acc
  name: 30_SI250489NS.csv
  path: /Users/carlo/vulkan/records/30_SI250489NS.csv
>>>>>>> 212d3490
  scale: 1.0
site: null<|MERGE_RESOLUTION|>--- conflicted
+++ resolved
@@ -1,130 +1,105 @@
 curve:
   kind: user
   x:
-  - 0.08154943934760449
-  - 0.09612793068297656
-  - 0.11331294597349643
-  - 0.13356880733944954
-  - 0.15744750254841997
-  - 0.18559429153924567
-  - 0.21877268093781857
-  - 0.257881753312946
-  - 0.30398267074413865
-  - 0.3583261977573904
-  - 0.4223832823649337
-  - 0.49789194699286443
-  - 0.5869001019367992
-  - 0.6918185524974516
-  - 0.8154943934760448
-  - 1.0
-  - 1.5
-  - 2.0
+    - 0.08154943934760449
+    - 0.09612793068297656
+    - 0.11331294597349643
+    - 0.13356880733944954
+    - 0.15744750254841997
+    - 0.18559429153924567
+    - 0.21877268093781857
+    - 0.257881753312946
+    - 0.30398267074413865
+    - 0.3583261977573904
+    - 0.4223832823649337
+    - 0.49789194699286443
+    - 0.5869001019367992
+    - 0.6918185524974516
+    - 0.8154943934760448
+    - 1.0
+    - 1.5
+    - 2.0
   y:
-  - 0.113575
-  - 0.0880331
-  - 0.0670603
-  - 0.0500992
-  - 0.0366378
-  - 0.0261847
-  - 0.0182632
-  - 0.0124165
-  - 0.00822034
-  - 0.00529544
-  - 0.00331714
-  - 0.00201961
-  - 0.00119472
-  - 0.000686557
-  - 0.000383251
-  - 0.0001
-  - 1.0e-05
-  - 1.0e-06
+    - 0.113575
+    - 0.0880331
+    - 0.0670603
+    - 0.0500992
+    - 0.0366378
+    - 0.0261847
+    - 0.0182632
+    - 0.0124165
+    - 0.00822034
+    - 0.00529544
+    - 0.00331714
+    - 0.00201961
+    - 0.00119472
+    - 0.000686557
+    - 0.000383251
+    - 0.0001
+    - 1.0e-05
+    - 1.0e-06
 kind: acc
 name: cdmx_hazard-high
 period: null
 records:
-- dt: 0.005
-  kind: acc
-<<<<<<< HEAD
-  name: 10_BA241093EW.csv
-  path: /Users/carlo/vulkan/records/10_BA241093EW.csv
-  scale: 1.0
-- dt: 0.01
-  kind: acc
-  name: 58_TL241093EW.csv
-  path: /Users/carlo/vulkan/records/58_TL241093EW.csv
-=======
-  name: 87_BL250489EW.csv
-  path: /Users/carlo/vulkan/records/87_BL250489EW.csv
-  scale: 1.0
-- dt: 0.01
-  kind: acc
-  name: 99_SCT230398.csv
-  path: /Users/carlo/vulkan/records/99_SCT230398.csv
->>>>>>> 212d3490
-  scale: 1.0
-- dt: 0.005
-  kind: acc
-<<<<<<< HEAD
-  name: 30_MA90ab2.csv
-  path: /Users/carlo/vulkan/records/30_MA90ab2.csv
-=======
-  name: 94_AL250489EW.csv
-  path: /Users/carlo/vulkan/records/94_AL250489EW.csv
->>>>>>> 212d3490
-  scale: 1.0
-- dt: 0.005
-  kind: acc
-<<<<<<< HEAD
-  name: 46_GA140995NS.csv
-  path: /Users/carlo/vulkan/records/46_GA140995NS.csv
-=======
-  name: 28_AL140995EW.csv
-  path: /Users/carlo/vulkan/records/28_AL140995EW.csv
->>>>>>> 212d3490
-  scale: 1.0
-- dt: 0.005
-  kind: acc
-<<<<<<< HEAD
-  name: 2_UC241093EW.csv
-  path: /Users/carlo/vulkan/records/2_UC241093EW.csv
-=======
-  name: 10_BA241093EW.csv
-  path: /Users/carlo/vulkan/records/10_BA241093EW.csv
-  scale: 1.0
-- dt: 0.01
-  kind: acc
-  name: 74_ROMCS140995NS.csv
-  path: /Users/carlo/vulkan/records/74_ROMCS140995NS.csv
-  scale: 1.0
-- dt: 0.01
-  kind: acc
-  name: 81_ROMAS101294NS.csv
-  path: /Users/carlo/vulkan/records/81_ROMAS101294NS.csv
-  scale: 1.0
-- dt: 0.005
-  kind: acc
-  name: 13_CA101294NS.csv
-  path: /Users/carlo/vulkan/records/13_CA101294NS.csv
-  scale: 1.0
-- dt: 0.01
-  kind: acc
-  name: 54_ROMBS241093NS.csv
-  path: /Users/carlo/vulkan/records/54_ROMBS241093NS.csv
-  scale: 1.0
-- dt: 0.01
-  kind: acc
-  name: 98_SCT190985NS.csv
-  path: /Users/carlo/vulkan/records/98_SCT190985NS.csv
-  scale: 1.0
-- dt: 0.01
-  kind: acc
-  name: 1_ROMCS241093EW.csv
-  path: /Users/carlo/vulkan/records/1_ROMCS241093EW.csv
-  scale: 1.0
-- dt: 0.005
-  kind: acc
-  name: 30_SI250489NS.csv
-  path: /Users/carlo/vulkan/records/30_SI250489NS.csv
->>>>>>> 212d3490
-  scale: 1.0
+  - dt: 0.005
+    kind: acc
+    name: 87_BL250489EW.csv
+    path: /Users/carlo/vulkan/records/87_BL250489EW.csv
+    scale: 1.0
+  - dt: 0.01
+    kind: acc
+    name: 99_SCT230398.csv
+    path: /Users/carlo/vulkan/records/99_SCT230398.csv
+    scale: 1.0
+  - dt: 0.005
+    kind: acc
+    name: 94_AL250489EW.csv
+    path: /Users/carlo/vulkan/records/94_AL250489EW.csv
+    scale: 1.0
+  - dt: 0.005
+    kind: acc
+    name: 28_AL140995EW.csv
+    path: /Users/carlo/vulkan/records/28_AL140995EW.csv
+    scale: 1.0
+  - dt: 0.005
+    kind: acc
+    name: 10_BA241093EW.csv
+    path: /Users/carlo/vulkan/records/10_BA241093EW.csv
+    scale: 1.0
+  - dt: 0.01
+    kind: acc
+    name: 74_ROMCS140995NS.csv
+    path: /Users/carlo/vulkan/records/74_ROMCS140995NS.csv
+    scale: 1.0
+  - dt: 0.01
+    kind: acc
+    name: 81_ROMAS101294NS.csv
+    path: /Users/carlo/vulkan/records/81_ROMAS101294NS.csv
+    scale: 1.0
+  - dt: 0.005
+    kind: acc
+    name: 13_CA101294NS.csv
+    path: /Users/carlo/vulkan/records/13_CA101294NS.csv
+    scale: 1.0
+  - dt: 0.01
+    kind: acc
+    name: 54_ROMBS241093NS.csv
+    path: /Users/carlo/vulkan/records/54_ROMBS241093NS.csv
+    scale: 1.0
+  - dt: 0.01
+    kind: acc
+    name: 98_SCT190985NS.csv
+    path: /Users/carlo/vulkan/records/98_SCT190985NS.csv
+    scale: 1.0
+  - dt: 0.01
+    kind: acc
+    name: 1_ROMCS241093EW.csv
+    path: /Users/carlo/vulkan/records/1_ROMCS241093EW.csv
+    scale: 1.0
+  - dt: 0.005
+    kind: acc
+    name: 30_SI250489NS.csv
+    path: /Users/carlo/vulkan/records/30_SI250489NS.csv
+    scale: 1.0
 site: null