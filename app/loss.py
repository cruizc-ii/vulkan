--- conflicted
+++ resolved
@@ -50,11 +50,7 @@
     scatter_src: str | None = None
     _srcs_dfs_cache: dict = field(default_factory=dict)
     _scatter_df: ScatterResultsDataFrame | None = None
-<<<<<<< HEAD
-    _RATE_NUM_BINS: int = 20
-=======
     _RATE_NUM_BINS: int = 24
->>>>>>> 212d3490
     _csv_name: str = ""
     _scatter_csv_name: str = ""
     _collapse_mask_csv_name: str = ""
